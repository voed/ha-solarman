--- conflicted
+++ resolved
@@ -341,10 +341,6 @@
       # Device - Communication Protocol Version
       - name: "Device Protocol Version"
         attribute:
-<<<<<<< HEAD
-=======
-        update_interval: 300
->>>>>>> aca72367
         rule: 7
         remove: "0."
         registers: [0x0002]
@@ -474,7 +470,7 @@
         registers: [0x0032]
         icon: "mdi:exclamation"
 
-      - name: "EEPROM initial enable"
+      - name: "EEPROM"
         class: ""
         state_class: ""
         uom: ""
@@ -613,8 +609,8 @@
         rule: 1
         registers: [0x002F]
 
-      # GFDI enable - On/Off Switch
-      - name: "GFDI enable"
+      # GFDI - On/Off Switch
+      - name: "GFDI"
         platform: "switch"
         state_class: ""
         uom: ""
